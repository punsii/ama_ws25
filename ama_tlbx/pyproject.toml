--- conflicted
+++ resolved
@@ -6,22 +6,13 @@
 authors = [{ name = "Jan Duchscherer", email = "duchsche@hm.edu" }]
 requires-python = ">=3.13"
 dependencies = [
-<<<<<<< HEAD
     "devtools>=0.12.2",
     "matplotlib>=3.10.7",
-    "numpy>=2.3.4",
+    "numpy>=2.3.5",
     "pandas>=2.3.3",
     "plotly>=6.5.0",
     "scikit-learn>=1.7.2",
     "scipy>=1.16.3",
-=======
-    "matplotlib>=3.10.5",
-    "numpy>=2.3.3",
-    "pandas>=2.3.1",
-    "pytest>=8.4.2",
-    "scikit-learn>=1.7.1",
-    "scipy>=1.16.2",
->>>>>>> fd1b9ea4
     "seaborn>=0.13.2",
     "statsmodels>=0.14.5",
     "sympy>=1.14.0",
@@ -198,7 +189,4 @@
             ]
 
 [dependency-groups]
-dev = [
-    "sphinx>=8.2.3",
-    "sphinx-autodoc-typehints>=3.5.2",
-]+dev = ["sphinx>=8.2.3", "sphinx-autodoc-typehints>=3.5.2"]