"""Base dataset class for all dataset implementations."""

from abc import ABC, abstractmethod
from collections.abc import Iterable, Sequence
from pathlib import Path
from typing import TYPE_CHECKING, Literal

import pandas as pd
from sklearn.impute import SimpleImputer
from sklearn.preprocessing import StandardScaler


if TYPE_CHECKING:
    from ama_tlbx.analysis.correlation_analyzer import CorrelationAnalyzer
    from ama_tlbx.analysis.outlier_detector import (
        IQROutlierDetector,
        IsolationForestOutlierDetector,
        ZScoreOutlierDetector,
    )
    from ama_tlbx.analysis.pca_analyzer import PCAAnalyzer
    from ama_tlbx.analysis.pca_dim_reduction import FeatureGroup, PCADimReductionAnalyzer

from .base_columns import BaseColumn
from .views import DatasetView


class BaseDataset(ABC):
    """Abstract base class for dataset handlers used throughout the AMA module."""

    identifier_columns: Sequence[str] = ()
    Col: type[BaseColumn]

    def __init__(self, df: pd.DataFrame | None = None) -> None:
        """Initialize the base dataset.

        Args:
            df: Pre-loaded and cleaned DataFrame (optional)
        """
        self._df: pd.DataFrame | None = df
        self._scaler: StandardScaler | None = None
        self._df_standardized: pd.DataFrame | None = None

    @classmethod
    @abstractmethod
    def from_csv(cls, filepath: str | Path, **kwargs: object) -> "BaseDataset":
        """Load dataset from CSV file.

        Args:
            filepath: Path to the CSV file
            **kwargs: Additional loading parameters

        Returns:
            Dataset instance with loaded data
        """
        ...

    @property
    def df(self) -> pd.DataFrame:
        """Get the raw/cleaned DataFrame.

        Returns:
            The raw DataFrame

        Raises:
            ValueError: If dataset not loaded
        """
        if self._df is None:
            raise ValueError("Dataset not loaded. Use from_csv() to load data.")
        return self._df

    @property
    def df_pretty(self) -> pd.DataFrame:
        """Get the DataFrame with pretty column names.

        Returns:
            DataFrame with pretty column names
        """
        return self.df.rename(columns={col: self.get_pretty_name(col) for col in self.df.columns})

    @property
    def numeric_cols(self) -> pd.Index:
        """Get numeric column names.

        Default implementation filters columns by numeric dtypes.
        Subclasses can override for custom behavior.

        Returns:
            Index of numeric column names
        """
        return self.df.select_dtypes(include=["number"]).columns

    @property
    def df_standardized(self) -> pd.DataFrame:
        """Get the standardized DataFrame.

        X <- (X - E[X]) / Var(X)

        Returns:
            Standardized DataFrame
        """
        if self._df_standardized is None:
            self._df_standardized = self.standardize()
        return self._df_standardized

    def standardize(self, df: pd.DataFrame | None = None) -> pd.DataFrame:
        """Compute standardized version of the dataset using [sklearn's StandardScaler](https://scikit-learn.org/stable/modules/generated/sklearn.preprocessing.StandardScaler.html).

        Default implementation uses StandardScaler on numeric columns.
        Subclasses can override for custom behavior.

        Returns:
            Standardized DataFrame with numeric columns scaled to mean=0, std=1
        """
        if df is None:
            df = self.df

        self._scaler = StandardScaler()
        scaled_data = self._scaler.fit_transform(df[self.numeric_cols])

        return pd.DataFrame(
            scaled_data,
            columns=self.numeric_cols,
            index=df.index,
        )

    def get_pretty_names(self, column_names: list[str] | None = None) -> list[str]:
        """Convert multiple column names to pretty names.

        Args:
            column_names: List of cleaned column names

        Returns:
            List of pretty names suitable for plot labels
        """
        return [self.get_pretty_name(name) for name in column_names or self.df.columns.to_list()]

    def view(
        self,
        columns: Iterable[str] | None = None,
        standardized: bool = False,
        target_col: str | None = None,
        missing_strategy: Literal["drop", "global_impute"] = "drop",
    ) -> DatasetView:
        """Build an immutable dataset view for analyzers and plotting layers.

        Args:
            columns: Columns to include in the view (defaults to all)
            standardized: Use standardized dataframe if available
            target_col: Optional target column reference
            missing_strategy: Strategy to handle missing values ("drop" or "global_impute")

        Returns:
            DatasetView containing selected data and metadata
        """
        frame = self.df_standardized if standardized else self.df

        if missing_strategy == "global_impute":
            # Impute numeric columns globally (column-wise median)
            numeric_cols = filter(lambda c: c in frame.columns, numeric_cols)
            if numeric_cols:
                frame[numeric_cols] = SimpleImputer(strategy="median").fit_transform(frame[numeric_cols])
        elif missing_strategy == "drop":
            # Drop rows after selecting the relevant columns
            pass
        else:
            raise ValueError(
                f"Invalid missing_strategy='{missing_strategy}'. Use 'drop' or 'global_impute'.",
            )

        selected_cols = list(columns or frame.columns.to_list())
        frame = frame.loc[:, selected_cols]

        if missing_strategy == "drop":
            # Drop rows with any missing values in the selected columns
            frame = frame.dropna(axis=0, how="any")

        return DatasetView(
            df=frame,
            pretty_by_col={col: self.get_pretty_name(col) for col in selected_cols},
            numeric_cols=[col for col in selected_cols if col in self.numeric_cols],
            target_col=target_col or self.Col.TARGET,
            is_standardized=standardized,
        )

    def feature_columns(
        self,
        include_target: bool = False,
        extra_exclude: Iterable[str] | None = None,
    ) -> list[str]:
        """Return numeric feature columns, optionally excluding identifiers and target."""
        exclude = set(self.Col.identifier_columns())
        if extra_exclude:
            exclude.update(extra_exclude)
        if not include_target and self.Col.TARGET:
            exclude.add(self.Col.TARGET)
        return [col for col in self.numeric_cols if col not in exclude]

    def analyzer_view(
        self,
        columns: Iterable[str] | None = None,
        standardized: bool = True,
        include_target: bool = True,
        missing_strategy: Literal["drop", "global_impute"] = "drop",
    ) -> DatasetView:
        """Build a dataset view tailored for downstream analyzers."""
        return self.view(
            columns=columns if columns is not None else self.feature_columns(include_target=include_target),
            standardized=standardized,
            target_col=self.Col.TARGET if include_target else None,
            missing_strategy=missing_strategy,
        )

    def get_pretty_name(self, column_name: str) -> str:
        """Convert column name to pretty name for visualization.

        Args:
            column_name: The cleaned column name

        Returns:
            Pretty name suitable for plot labels and titles
        """
        try:
            col_enum = self.Col(column_name)
        except ValueError:
            # Fallback: capitalize and replace underscores if not in enum
            return column_name.replace("_", " ").title()
        else:
            return str(col_enum.pretty_name)

    def make_correlation_analyzer(
        self,
        columns: Iterable[str] | None = None,
        standardized: bool = False,
        include_target: bool = True,
    ) -> "CorrelationAnalyzer":
        """Instantiate a correlation analyzer configured for this dataset."""
        from ama_tlbx.analysis.correlation_analyzer import CorrelationAnalyzer

        return CorrelationAnalyzer(
            self.analyzer_view(columns=columns, standardized=standardized, include_target=include_target),
        )

    def make_pca_analyzer(
        self,
        columns: Iterable[str] | None = None,
        standardized: bool = True,
        exclude_target: bool = True,
    ) -> "PCAAnalyzer":
        """Instantiate a PCA analyzer configured for this dataset."""
        from ama_tlbx.analysis.pca_analyzer import PCAAnalyzer

        return PCAAnalyzer(
            self.analyzer_view(
                columns=columns,
                standardized=standardized,
                include_target=not exclude_target,
            ),
        )

    def make_pca_dim_reduction_analyzer(
        self,
        feature_groups: list["FeatureGroup"],
        columns: Iterable[str] | None = None,
        standardized: bool = True,
        min_var_explained: float | list[float] = 0.7,
        missing_strategy: Literal["drop", "global_impute"] = "drop",
    ) -> "PCADimReductionAnalyzer":
        """Instantiate a PCA dimensionality reduction analyzer for grouped features.

        This analyzer automatically determines the number of principal components
        needed to explain a specified proportion of variance in each feature group.

        Args:
            feature_groups: List of FeatureGroup objects defining correlated feature sets
            columns: Optional column subset (groups must be within these columns)
            standardized: Use standardized data (recommended: True)
            min_var_explained: Minimum proportion of variance to explain per group.
                The analyzer will keep the minimum number of PCs needed to reach
                this threshold.
                - float: Same threshold for all groups (default: 0.7)
                - list[float]: Specific threshold for each group (must match length)
            missing_strategy: Strategy to handle missing values ("drop" or "global_impute")

        Returns:
            PCADimReductionAnalyzer instance

        Example:
            >>> from ama_tlbx.analysis.pca_dim_reduction import FeatureGroup
            >>> groups = [
            ...     FeatureGroup("Immunization", ["hepatitis_b", "polio", "diphtheria"]),
            ...     FeatureGroup("Mortality", ["infant_deaths", "under_five_deaths"]),
            ... ]
            >>> # Keep PCs explaining ≥80% variance (default)
            >>> analyzer = dataset.make_pca_dim_reduction_analyzer(groups)
            >>> result = analyzer.fit().result()
            >>> print(f"Group 1 kept {result.group_results[0].n_components} PCs")
            >>>
            >>> # Keep PCs explaining ≥95% variance for all groups
            >>> analyzer = dataset.make_pca_dim_reduction_analyzer(groups, min_var_explained=0.95)
            >>> result = analyzer.fit().result()
            >>>
            >>> # Different thresholds per group (90% for first, 70% for second)
            >>> analyzer = dataset.make_pca_dim_reduction_analyzer(groups, min_var_explained=[0.9, 0.7])
            >>> result = analyzer.fit().result()
        """
        from ama_tlbx.analysis.pca_dim_reduction import PCADimReductionAnalyzer

        view = self.analyzer_view(
            columns=columns,
            standardized=standardized,
            include_target=False,
            missing_strategy=missing_strategy,
        )
        return PCADimReductionAnalyzer(view=view, feature_groups=feature_groups, min_var_explained=min_var_explained)

    def make_iqr_outlier_detector(
        self,
        columns: Iterable[str] | None = None,
        standardized: bool = True,
        threshold: float = 1.5,
    ) -> "IQROutlierDetector":
        """Instantiate an IQR outlier detector configured for this dataset.

        Example:
            >>> from ama_tlbx.data.life_expectancy_dataset import LifeExpectancyDataset
            >>> ds = LifeExpectancyDataset.from_csv()
            >>> detector = ds.make_iqr_outlier_detector(threshold=1.5)
            >>> outlier_result = detector.fit().result()
            >>> mask = outlier_result.outlier_mask

        Args:
            columns: Columns to analyze (defaults to all numeric features)
            standardized: Use standardized data
            threshold: IQR multiplier for fence calculation (default: 1.5)

        Returns:
            IQROutlierDetector instance
        """
        from ama_tlbx.analysis.outlier_detector import IQROutlierDetector

        columns = list(columns or self.feature_columns(include_target=False))
        return IQROutlierDetector(
            view=self.view(columns=columns, standardized=standardized),
            threshold=threshold,
        )

    def make_zscore_outlier_detector(
        self,
        columns: Iterable[str] | None = None,
        standardized: bool = True,
        threshold: float = 3.0,
    ) -> "ZScoreOutlierDetector":
        """Instantiate a Z-score outlier detector configured for this dataset.

        Args:
            columns: Columns to analyze (defaults to all numeric features)
            standardized: Use standardized data
            threshold: Z-score threshold for outlier detection (default: 3.0)

        Returns:
            ZScoreOutlierDetector instance
        """
        from ama_tlbx.analysis.outlier_detector import ZScoreOutlierDetector

        columns = list(columns or self.feature_columns(include_target=False))
        return ZScoreOutlierDetector(
            view=self.view(columns=columns, standardized=standardized),
            threshold=threshold,
        )

    def make_isolation_forest_outlier_detector(
        self,
        columns: Iterable[str] | None = None,
        standardized: bool = True,
        contamination: float | str = "auto",
        random_state: int | None = None,
        n_estimators: int = 100,
    ) -> "IsolationForestOutlierDetector":
        """Instantiate an Isolation Forest outlier detector configured for this dataset.

        Args:
            columns: Columns to analyze (defaults to all numeric features)
            standardized: Use standardized data
            contamination: Expected proportion of outliers (default: "auto")
            random_state: Random seed for reproducibility (default: None)
            n_estimators: Number of trees in the forest (default: 100)

        Returns:
            IsolationForestOutlierDetector instance
        """
        from ama_tlbx.analysis.outlier_detector import IsolationForestOutlierDetector

        columns = list(columns or self.feature_columns(include_target=False))
<<<<<<< HEAD
        return IsolationForestOutlierDetector(
            view=self.view(columns=columns, standardized=standardized),
            contamination=contamination,
            random_state=random_state,
            n_estimators=n_estimators,
        )
=======
        return detector.detect(data=self.view(columns=columns, standardized=standardized).data, columns=columns)

    def with_df(self, df: pd.DataFrame) -> "BaseDataset":
        """Return a new dataset instance of the same concrete class using the provided DataFrame.

        Default implementation constructs a new instance via the concrete class' constructor
        and passes ``df`` as the initial dataframe. Subclasses that need to preserve
        additional internal state should override this method.

        Args:
            df: DataFrame to use for the new dataset instance.

        Returns:
            New instance of the same concrete dataset class containing ``df``.
        """
        # Create a new instance of the same concrete class. BaseDataset.__init__ accepts
        # an optional `df` argument so this works for subclasses that follow the same
        # convention. Subclasses may override to copy more state if needed.
        return self.__class__(df=df)
>>>>>>> e3eed9ab
<|MERGE_RESOLUTION|>--- conflicted
+++ resolved
@@ -391,15 +391,12 @@
         from ama_tlbx.analysis.outlier_detector import IsolationForestOutlierDetector
 
         columns = list(columns or self.feature_columns(include_target=False))
-<<<<<<< HEAD
         return IsolationForestOutlierDetector(
             view=self.view(columns=columns, standardized=standardized),
             contamination=contamination,
             random_state=random_state,
             n_estimators=n_estimators,
         )
-=======
-        return detector.detect(data=self.view(columns=columns, standardized=standardized).data, columns=columns)
 
     def with_df(self, df: pd.DataFrame) -> "BaseDataset":
         """Return a new dataset instance of the same concrete class using the provided DataFrame.
@@ -417,5 +414,4 @@
         # Create a new instance of the same concrete class. BaseDataset.__init__ accepts
         # an optional `df` argument so this works for subclasses that follow the same
         # convention. Subclasses may override to copy more state if needed.
-        return self.__class__(df=df)
->>>>>>> e3eed9ab
+        return self.__class__(df=df)