--- conflicted
+++ resolved
@@ -1,16 +1,11 @@
 """Column Concatenation."""
 
-<<<<<<< HEAD
 from dataclasses import dataclass
-=======
-from dataclasses import dataclass, field
-from typing import Literal
->>>>>>> e3eed9ab
 
-from ama_tlbx.data.base_dataset import BaseDataset
 import pandas as pd
 from sklearn.decomposition import PCA
 
+from ama_tlbx.data.base_dataset import BaseDataset
 from ama_tlbx.data.views import DatasetView
 
 
@@ -37,7 +32,9 @@
 
     def print_results(self) -> None:
         """Print the explained variance of the last PCA operation."""
-        print(f"The first principal component  explains {self.explained_variance:.2f}% of the variance within these columns.")
+        print(
+            f"The first principal component  explains {self.explained_variance:.2f}% of the variance within these columns."
+        )
 
         print("PCA loadings, weighted (squared for component contribution):")
         print(self.loadings)
@@ -50,11 +47,7 @@
         # copy the underlying DataFrame from the provided view and return after
         # concatenation. Use `self.view` (the dataclass field) rather than
         # an underscore-prefixed attribute which doesn't exist.
-<<<<<<< HEAD
-        df = self.view.df.copy()
-=======
         df = self.dataset.df.copy()
->>>>>>> e3eed9ab
 
         # Separate the columns to be concatenated and those to remain
         only_columns = df[columns]
@@ -81,7 +74,7 @@
         # - `loadings` has columns ['feature', 'loading']
         weights = loadings.set_index("feature")["loading"]
 
-        self.explained_variance = pc.explained_variance_ratio_[0] * 100 # Convert to percentage
+        self.explained_variance = pc.explained_variance_ratio_[0] * 100  # Convert to percentage
 
         available = [f for f in weights.index if f in only_columns.columns]
         if len(available) == 0:
